# pylint: disable=E1101, C0103, R0912, R0913, R0914, R0915, W0212

#Copyright 2016 United States Government as represented by the Administrator
#of the National Aeronautics and Space Administration. All Rights Reserved.

'''This module provides functions to convert between sky coordinates and
COBE pixel numbers. This is adapted from the IDL code written in support
of COBE data analysis.
'''

from __future__ import print_function, division

import numpy as np
from astropy.coordinates import SkyCoord
import scipy.sparse

def coord2pix(lon, lat=None, coord='C', res='F'):
    '''
    Get the COBE pixel closest to the input longitude/latitude

    Parameters
    ----------
    lon : float, array-like shape (Npts,)
        either longitude (ra) or SkyCoord object (or array of these)
    lat : float, array-like shape (Npts,), optional
        latitude (dec) or array of latitudes. if present, lon is longitude
    coord : string, optional
        coordinate system of the input longitude, latitude. Default is celestial coordinates
        (icrs). Ignored if the input coordinates are SkyCoord objects
    res : string or int, optional
        COBE pixelization resolution. 'F' (FIRAS) = 'D' (DMR) = 6, 'B' (DIRBE) = 9.
        Default is 6. Resolution <= 15

    Returns
    -------
    pix : int, array-like shape (Npts,)
        output pixel number or array of pixel numbers in COBE pixelization
    '''

    if res == 'F' or res == 'D':
        res = 6
    elif res == 'B':
        res = 9


    #I believe this is the relevant code from coorconv.pro that I need to follow
    #uvec = cconv(input*1.,-1) #convert to unit vector
    #uvec = skyconv(uvec, inco=in_coord, outco='E') #convert to ecliptic
    #output = cconv(uvec,out_res) #uv -> pix through ux2pix.pro routine

    npts = np.size(lon)

    if coord == 'C':
        coord = 'icrs'
    elif coord == 'G':
        coord = 'galactic'
    elif coord == 'E':
        coord = 'geocentrictrueecliptic'

    if lat is not None:
        if npts > 1:
            c = []
            for lon_tmp, lat_tmp in zip(lon, lat):
                c_tmp = SkyCoord(lon_tmp, lat_tmp, unit='deg', equinox='J2000', frame=coord)
                c.append(c_tmp)
        else:
            c = SkyCoord(lon, lat, unit='deg', equinox='J2000', frame=coord)
    else:
        c = lon

    if npts == 1:
        c = c.geocentrictrueecliptic #check to see if this is the right ecliptic
        c = c.cartesian
    else:
        c2 = []
        for i in range(npts):
            c2.append(c[i].geocentrictrueecliptic)
            c2[i] = c2[i].cartesian
        c = c2
    output = _uv2pix(c, res=res)

    if npts == 1:
        return output[0]

    return output

def _uv2pix(c, res=6):
    '''Returns pixel number given unit vector pointing to center
    of pixel resolution of the cude

    Parameters
    ----------
    c : astropy.coordinates.SkyCoord or array-like (Npts, )
        sky coordinate system in cartesian coordinates

    res : int, optional
        resolution of output pixel numbers, default=6

    Returns
    -------
    pixel : int or array-like (Npts, )
        pixel numbers
    '''

    npts = np.size(c)

    res1 = res - 1
    num_pix_side = 2.0**res1
    #num_pix_face = num_pix_side**2

    face, x, y = _axisxy(c)

    i = x * num_pix_side
    i[i > 2**res1-1] = 2**res1 - 1
    i = np.array(i, dtype=np.int)

    j = y * num_pix_side
    j[j > 2**res1-1] = 2**res1 - 1
    j = np.array(j, dtype=np.int)

    fij = np.empty([npts, 3])
    fij[:, 0] = face
    fij[:, 1] = i
    fij[:, 2] = j

    pixel = _fij2pix(fij, res)

    return pixel

def _axisxy(c):
    '''Converts position into nface number (0-5) and x, y in range 0-1

    Parameters
    ----------
    c : array-like (Npts, ) of astropy.coordinates.SkyCoord objects
        sky position in cartesian coordinates
    '''

    n = np.size(c)


    if n > 1:
        c0 = np.zeros(n)
        c1 = np.zeros(n)
        c2 = np.zeros(n)
        for i in range(n):
            c0[i] = c[i].x.value
            c1[i] = c[i].y.value
            c2[i] = c[i].z.value
    else:
        c0 = np.array([c.x.value])
        c1 = np.array([c.y.value])
        c2 = np.array([c.z.value])

    abs_yx = np.ones(n)*np.inf
    abs_zx = np.ones(n)*np.inf
    abs_zy = np.ones(n)*np.inf

    g = c0 != 0
    abs_yx[g] = np.abs(c1[g]/c0[g])
    abs_zx[g] = np.abs(c2[g]/c0[g])

    g = c1 != 0
    abs_zy[g] = np.abs(c2[g]/c1[g])

    nface = 0 * np.all([abs_zx >= 1, abs_zy >= 1, c2 >= 0], axis=0) + \
            5 * np.all([abs_zx >= 1, abs_zy >= 1, c2 < 0], axis=0) + \
            1 * np.all([abs_zx < 1, abs_yx < 1, c0 >= 0], axis=0) + \
            3 * np.all([abs_zx < 1, abs_yx < 1, c0 < 0], axis=0) + \
            2 * np.all([abs_zy < 1, abs_yx >= 1, c1 >= 0], axis=0) + \
            4 * np.all([abs_zy < 1, abs_yx >= 1, c1 < 0], axis=0)

    eta = np.zeros_like(c0)
    xi = np.zeros_like(c0)

    for i in range(n):
        if nface[i] == 0:
            eta[i] = -c0[i]/c2[i]
            xi[i] = c1[i]/c2[i]
        elif nface[i] == 1:
            eta[i] = c2[i]/c0[i]
            xi[i] = c1[i]/c0[i]
        elif nface[i] == 2:
            eta[i] = c2[i]/c1[i]
            xi[i] = -c0[i]/c1[i]
        elif nface[i] == 3:
            eta[i] = -c2[i]/c0[i]
            xi[i] = c1[i]/c0[i]
        elif nface[i] == 4:
            eta[i] = -c2[i]/c1[i]
            xi[i] = -c0[i]/c1[i]
        elif nface[i] == 5:
            eta[i] = -c0[i]/c2[i]
            xi[i] = -c1[i]/c2[i]
        else:
            raise ValueError("Invalid face number")

    x, y = _incube(xi, eta)

    x = (x+1.0) / 2.0
    y = (y+1.0) / 2.0

    return nface, x, y


def _fij2pix(fij, res):
    '''This function takes an n by 3 element vector containing the
    face, column, and row number (the latter two within the face) of
    a pixel and converts it into an n-element pixel array for a given
    resolution

    Parameters
    ----------
    fij : array-like (Npts,)
        array of face, column, row numbers

    res : int
        COBE pixelization resolution for output pixel numbers

    Returns
    -------
    pixel : array-like (Npts,)
        COBE pixel numbers
    '''

    n = len(fij)

    pixel_1 = np.zeros(n, dtype=np.int)

    i = np.array(fij[:, 1], dtype=np.int)
    j = np.array(fij[:, 2], dtype=np.int)

    num_pix_face = 4**(res-1)

    pow_2 = 2**np.arange(16)

    for bit in range(res-1):
        pixel_1 = pixel_1 | ((pow_2[bit] & i) << bit)
        pixel_1 = pixel_1 | ((pow_2[bit] & j) << bit+1)

    pixel = fij[:, 0]*num_pix_face + pixel_1

    return np.array(pixel, dtype=np.int)

def _incube(alpha, beta):

    gstar = 1.37484847732
    g = -0.13161671474
    m = 0.004869491981
    w1 = -0.159596235474
    c00 = 0.141189631152
    c10 = 0.0809701286525
    c01 = -0.281528535557
    c11 = 0.15384112876
    c20 = -0.178251207466
    c02 = 0.106959469314
    d0 = 0.0759196200467
    d1 = -0.0217762490699
    aa = alpha**2
    bb = beta**2
    a4 = aa**2
    b4 = bb**2
    onmaa = 1.0 - aa
    onmbb = 1.0 - bb

    x = alpha*(gstar+aa*(1.0-gstar)+onmaa*(bb*(g+(m-g)*aa \
        +onmbb*(c00+c10*aa+c01*bb+c11*aa*bb+c20*a4+c02*b4)) \
        +aa*(w1-onmaa*(d0+d1*aa))))
    y = beta*(gstar+bb*(1.0-gstar)+onmbb*(aa*(g+(m-g)*bb \
        +onmaa*(c00+c10*bb+c01*aa+c11*bb*aa+c20*b4+c02*a4)) \
        +bb*(w1-onmbb*(d0+d1*bb))))

    return x, y

def pix2coord(pixel, res=6, coord='C'):
    '''Convert COBE quad-cube pixel number to sky coordinates (lon/lat, ra/dec, etc.)

    Parameters
    ----------
    pixel : int, array-like shape (Npts,)
        pixel number of array of pixel numbers
    res : int
        resolution of COBE pixelization. 'F'='D'=6, 'B'=9
    coord : string, optional
        coordinate system of output coordinates. Either in Healpy or Astropy coordinate string.
        Default is celestial coordinate system

    Returns
    -------
    c : astropy.coordinates.SkyCoord or array-like (Npts,)
        sky coordinates of the input pixel numbers
    '''

    if res == 'F' or res == 'D':
        res = 6
    elif res == 'B':
        res = 9

    if coord == 'C':
        coord = 'icrs'
    elif coord == 'G':
        coord = 'galactic'
    elif coord == 'E':
        coord = 'geocentrictrueecliptic'

    npts = np.size(pixel)

    scale = 2**(res-1) / 2.0

    out = _pix2fij(pixel, res)

    x = (out[:, 1] - scale + 0.5) / scale
    y = (out[:, 2] - scale + 0.5) / scale

    xi, eta = _fwdcube(x, y)

    vector = _xyaxis(out[:, 0], xi, eta)
    
    lon_lat = _uv2ll(vector)
    
    #if npts > 1:
    #    c = []
    #    for i in range(npts):
    #        print("FFF:", i)
    #        c.append(SkyCoord(lon_lat[i, 0], lon_lat[i, 1], frame='geocentrictrueecliptic',
    #                          unit='deg'))
    #        c[i] = getattr(c[i], coord)
    #else:
    #    c = SkyCoord(lon_lat[0, 0], lon_lat[0, 1], frame='geocentrictrueecliptic', unit='deg')
    #    c = getattr(c, coord)
    
    c = SkyCoord(lon_lat[:, 0], lon_lat[:, 1], frame='geocentrictrueecliptic', unit='deg')
    c = getattr(c, coord)

    return c

def _pix2fij(pixel, res=6):
    '''This function takes a n-element pixel array
    and generates an nx3 element array containing the
    corresponding face, column, and row number (the latter
    two within the face)

    Parameters
    ----------
    pixel : float or array-like (Npts,)
        pixel number array

    res : int
        COBE pixelization resolution

    Returns
    -------
    fij : array-like (Npts, 3)
        face, column, row for each pixel
    '''

    n = np.size(pixel)
    pixel = np.array(pixel)

    output = np.empty([n, 3])

    res1 = res-1

    num_pix_face = 4**res1

    face = pixel // num_pix_face
    fpix = pixel - num_pix_face*face

    output[:, 0] = face

    pow_2 = 2**np.arange(16)

    i = np.zeros(n, dtype=np.int)
    j = np.zeros(n, dtype=np.int)

    for bit in range(res):
        i = i | (pow_2[bit] * (1 & fpix))
        fpix = fpix >> 1
        j = j | (pow_2[bit] * (1 & fpix))
        fpix = fpix >> 1

    output[:, 1] = i
    output[:, 2] = j

    return output

def _fwdcube(x, y):
    '''Based on polynomial fit found using fcfit.for. Taken
    from forward_cube.for

    Parameters
    ----------
    x: float or array-like (Npts,)
        database coordinate

    y: float or array-like (Npts,)
        databse coordinate

    Returns
    -------
    xi : float or array-like (Npts,)
        tangent plane coordinate

    eta : float or array-like (Npts,)
        tangent plane coordinate
    '''

    p = np.empty(29)

    p[1] = -0.27292696
    p[2] = -0.07629969
    p[3] = -0.02819452
    p[4] = -0.22797056
    p[5] = -0.01471565
    p[6] = 0.27058160
    p[7] = 0.54852384
    p[8] = 0.48051509
    p[9] = -0.56800938
    p[10] = -0.60441560
    p[11] = -0.62930065
    p[12] = -1.74114454
    p[13] = 0.30803317
    p[14] = 1.50880086
    p[15] = 0.93412077
    p[16] = 0.25795794
    p[17] = 1.71547508
    p[18] = 0.98938102
    p[19] = -0.93678576
    p[20] = -1.41601920
    p[21] = -0.63915306
    p[22] = 0.02584375
    p[23] = -0.53022337
    p[24] = -0.83180469
    p[25] = 0.08693841
    p[26] = 0.33887446
    p[27] = 0.52032238
    p[28] = 0.14381585

    xx = x*x
    yy = y*y

    xi = x*(1.+(1.-xx)*( \
         p[1]+xx*(p[2]+xx*(p[4]+xx*(p[7]+xx*(p[11]+xx*(p[16]+xx*p[22]))))) + \
         yy*(p[3]+xx*(p[5]+xx*(p[8]+xx*(p[12]+xx*(p[17]+xx*p[23])))) + \
         yy*(p[6]+xx*(p[9]+xx*(p[13]+xx*(p[18]+xx*p[24]))) + \
         yy*(p[10]+xx*(p[14]+xx*(p[19]+xx*p[25])) + \
         yy*(p[15]+xx*(p[20]+xx*p[26]) + \
         yy*(p[21]+xx*p[27] + yy*p[28])))))))

    eta = y*(1.+(1.-yy)*( \
          p[1]+yy*(p[2]+yy*(p[4]+yy*(p[7]+yy*(p[11]+yy*(p[16]+yy*p[22]))))) + \
          xx*(p[3]+yy*(p[5]+yy*(p[8]+yy*(p[12]+yy*(p[17]+yy*p[23])))) + \
          xx*(p[6]+yy*(p[9]+yy*(p[13]+yy*(p[18]+yy*p[24]))) + \
          xx*(p[10]+yy*(p[14]+yy*(p[19]+yy*p[25])) + \
          xx*(p[15]+yy*(p[20]+yy*p[26]) + \
          xx*(p[21]+yy*p[27] + xx*p[28])))))))

    return xi, eta

def _xyaxis(nface, xi, eta):
    '''Converts face number an xi, eta into a unit vector

    Parameters
    ----------
    nface : int, array-like shape (Npts,)
        sky-cube face number
    xi : float, array-like shape (Npts,)
        tangent plane coordinate
    eta : float, array-like shape (Npts,)
        tangent plane coordinate

    Returns
    -------
    c : array-like (Npts, 3)
        unit vector
    '''

    n = np.size(nface)

    nface_0 = np.array(nface == 0, dtype=np.int)
    nface_1 = np.array(nface == 1, dtype=np.int)
    nface_2 = np.array(nface == 2, dtype=np.int)
    nface_3 = np.array(nface == 3, dtype=np.int)
    nface_4 = np.array(nface == 4, dtype=np.int)
    nface_5 = np.array(nface == 5, dtype=np.int)

    row0 = eta * (nface_5 - nface_0) + xi * (nface_4 - nface_2) + \
           (nface_1 - nface_3)
    row1 = xi * (nface_0 + nface_1 - nface_3 + nface_5) + \
           (nface_2 - nface_4)
    row2 = eta * (nface_1 + nface_2 + nface_3 + nface_4) + \
           (nface_0 - nface_5)

    norm = np.sqrt(1 + xi*xi + eta*eta)

    row0 /= norm
    row1 /= norm
    row2 /= norm

    uv = np.empty([n, 3])

    uv[:, 0] = row0
    uv[:, 1] = row1
    uv[:, 2] = row2

    return uv

def _uv2ll(vector):
    '''Convert unit vectors to longitude/latitude

    Parameters
    ----------
    vector : array-like (Npts, 3)
        unit vectors

    Returns
    -------
    lon_lat: array-like (Npts, 2)
        longitude/latitude array
    '''

    n = len(vector)

    lon_lat = np.empty([n, 2])

    lon_lat[:, 0] = np.arctan2(vector[:, 1], vector[:, 0])
    lon_lat[:, 1] = np.arcsin(vector[:, 2])

    lon_lat = np.degrees(lon_lat)

    tmp = lon_lat[:, 0]
    tmp[tmp < 0] += 360.0

    return lon_lat

def bit_table_set(ix, iy):
    '''Routine to set up the bit tables for use in the pixelization subroutines (extracted and
    generalized from existing routines)
    '''

    length = len(ix)

    for i in range(1, length+1):
        j = i-1
        k = 0
        ip = 1

        while j != 0:
            id1 = j % 2
            j //= 2
            k = ip * id1 + k
            ip *= 4
        ix[i-1] = k
        iy[i-1] = 2*k

        #if j == 0:
        #    ix[i-1] = k
        #    iy[i-1] = 2*k
        #else:
        #    id1 = j % 2
        #    j /= 2
        #    k = ip * id1 + k
        #    ip *= 4
        #    goto if statement

def edgchk(nface, ix, iy, maxval):
    '''Check for ix, iy being over the edge of a face
    Returns correct face, ix, iy in mface, jx, jy
    '''

    tempx = ix
    tempy = iy
    tempface = nface % 6

    while tempx < 0 or tempx >=  maxval or tempy < 0 or tempy >= maxval:
        if tempx < 0:
            if tempface == 0:
                mface = 4
                jy = tempx + maxval
                jx = maxval - 1 - tempy
                tempx = jx
                tempy = jy
                tempface = mface
            elif tempface == 1:
                mface = 4
                jx = maxval + tempx
                jy = tempy
                tempx = jx
                tempface = mface
            elif tempface == 2 or tempface == 3 or tempface == 4:
                mface = tempface - 1
                jx = maxval + tempx
                jy = tempy
                tempx = jx
                tempface = mface
            elif tempface == 5:
                mface = 4
                jx = tempy
                jy = -tempx - 1
                tempx = jx
                tempy = jy
                tempface = mface
        elif tempx >= maxval:
            if tempface == 0:
                mface = 2
                jx = tempy
                jy = 2*maxval - 1 - tempx
                tempx = jx
                tempy = jy
                tempface = mface
            elif tempface == 1 or tempface == 2 or tempface == 3:
                mface = tempface + 1
                jy = tempy
                jx = tempx - maxval
                tempx = jx
                tempface = mface
            elif tempface == 4:
                mface = 1
                jy = tempy
                jx = tempx - maxval
                tempx = jx
                tempface = mface
            elif tempface == 5:
                mface = 2
                jx = maxval - 1 - tempy
                jy = tempx - maxval
                tempx = jx
                tempy = jy
                tempface = mface
        elif tempy < 0:
            if tempface == 0:
                mface = 1
                jy = tempy + maxval
                jx = tempx
                tempy=  jy
                tempface = mface
            elif tempface == 1:
                mface = 5
                jy = tempy + maxval
                jx = tempx
                tempy = jy
                tempface = mface
            elif tempface == 2:
                mface = 5
                jx = tempy + maxval
                jy = maxval - 1 - tempx
                tempx = jx
                tempy = jy
                tempface = mface
            elif tempface == 3:
                mface = 5
                jx = maxval - 1 - tempx
                jy = -tempy - 1
                tempx = jx
                tempy = jy
                tempface = mface
            elif tempface == 4:
                mface = 5
                jx = -tempy - 1
                jy = tempx
                tempx = jx
                tempy = jy
                tempface = mface
            elif tempface == 5:
                mface = 3
                jx = maxval - 1 - tempx
                jy = -tempy - 1
                tempx = jx
                tempy = jy
                tempface = mface
        elif tempy >= maxval:
            if tempface == 0:
                mface = 3
                jx = maxval - 1 - tempx
                jy = 2*maxval - 1 - tempy
                tempx = jx
                tempy = jy
                tempface = mface
            elif tempface == 1:
                mface = 0
                jy = tempy - maxval
                jx = tempx
                tempy = jy
                tempface = mface
            elif tempface == 2:
                mface = 0
                jx = 2*maxval - 1 - tempy
                jy = tempx
                tempx = jx
                tempy = jy
                tempface = mface
            elif tempface == 3:
                mface = 0
                jx = maxval - 1 - tempx
                jy = 2*maxval - 1 - tempy
                tempx = jx
                tempy = jy
                tempface = mface
            elif tempface == 4:
                mface = 0
                jx = tempy - maxval
                jy = maxval - 1 - tempx
                tempx = jx
                tempy = jy
                tempface = mface
            elif tempface == 5:
                mface = 1
                jx = tempx
                jy = tempy - maxval
                tempy = jy
                tempface = mface


    mface = tempface
    jx = tempx
    jy = tempy

    return mface, jx, jy

def get_8_neighbors(pixel, res, four_neighbors=False):
    '''Generalized routine to return the numbers of all pixels adjoining the input pixel at
    the given resolution. This routine will work for resolutions up to 15.

    Parameters
    ----------
    pixel: int
        pixel number
    res: int
        resolution
    four_neighbors: bool
        return four neighbors instead of 8

    Returns
    -------
    neighbors: array, shape (8,)
        neighboring pixel numbers

    Notes
    -----
    1. Divide the pixel number up into x and y bits. These are the cartesian coordinates
       of the pixel on the face.
    2. Covert the (x, y) found from the original pixel number in the input resolution to the
       equivalent positions on a face of resolution 15. This is accomplixehd by multiplying
       by the varaince DISTANCE, which is the width of a RES pixel in resolution=15 pixels.
       Resoution=15 is the 'intermediary' format for finding neighbors.
    3. Determine the cartesian coordinates (res=15) of the neighbors by adding the appropriate
       orthogonal offset (DISTANCE) to the center pixel (x, y). EDGCHK is called to adjust the
       new coordinates and face number in case PIXEL lies along an edge.
    4. Convert the new coordinates to a resolution 15 pixel number.
    5. Convert the res=15 pixel number to a res=RES pixel number by dividing by the appropriate
       power of four (DIVISOR).

    Steps 3-5 are repeated for each of the neighbors and duplicates are deleted before being returned
    '''

    eight_neighbors = not four_neighbors

    two14 = 2**14
    two28 = 2**28

    ixtab = np.zeros(128, dtype=np.int)
    iytab = np.zeros(128, dtype=np.int)

    bit_table_set(ixtab, iytab)
    pixels_per_face = (2**(res-1)) ** 2
    face = pixel // pixels_per_face
    rpixel = pixel - face*pixels_per_face
    res_diff = 15 - res
    divisor = 4**res_diff
    distance = 2**res_diff

    ix = 0
    iy = 0
    ip = 1

    #Break pixel number down into constituent x, y coordinates
    while rpixel != 0:
        id1 = rpixel % 2
        rpixel = rpixel // 2
        ix = (id1 * ip) + ix

        id1 = rpixel % 2
        rpixel = rpixel // 2
        iy = (id1 * ip) + iy

        ip *= 2

    #Convert x, y coordinates of pixel in initial resolution to resolution of 15
    ix *= distance
    iy *= distance

    neighbors = np.zeros(4 + 4*eight_neighbors, dtype=np.int)

    #Calculate coordinates of each neighbor, check for edges, and return pixel number
    #in appropriate array element
    nface, jx, jy = edgchk(face, ix+distance, iy, two14) #Right
    jxhi = jx // 128
    jxlo = jx % 128
    jyhi = jy // 128
    jylo = jy % 128
    neighbors[0] = (nface * two28) + ixtab[jxlo] + iytab[jylo] + two14 * (ixtab[jxhi] + iytab[jyhi])
    neighbors[0] /= divisor
    
    nface, jx, jy = edgchk(face, ix, iy+distance, two14) #Top
    jxhi = jx // 128
    jxlo = jx % 128
    jyhi = jy // 128
    jylo = jy % 128
    neighbors[1] = (nface * two28) + ixtab[jxlo] + iytab[jylo] + two14 * (ixtab[jxhi] + iytab[jyhi])
    neighbors[1] /= divisor
    
    nface, jx, jy = edgchk(face, ix-distance, iy, two14) #Left
    jxhi = jx // 128
    jxlo = jx % 128
    jyhi = jy // 128
    jylo = jy % 128
    neighbors[2] = (nface * two28) + ixtab[jxlo] + iytab[jylo] + two14 * (ixtab[jxhi] + iytab[jyhi])
    neighbors[2] /= divisor
    
    nface, jx, jy = edgchk(face, ix, iy-distance, two14) #Bottom
    jxhi = jx // 128
    jxlo = jx % 128
    jyhi = jy // 128
    jylo = jy % 128
    neighbors[3] = (nface * two28) + ixtab[jxlo] + iytab[jylo] + two14 * (ixtab[jxhi] + iytab[jyhi])
    neighbors[3] /= divisor
   
    if not four_neighbors:
        nface, jx, jy = edgchk(face, ix+distance, iy+distance, two14) #Top-Right
        jxhi = jx // 128
        jxlo = jx % 128
        jyhi = jy // 128
        jylo = jy % 128
        neighbors[4] = (nface * two28) + ixtab[jxlo] + iytab[jylo] + two14 * (ixtab[jxhi] + iytab[jyhi])
        neighbors[4] /= divisor
    
        nface, jx, jy = edgchk(face, ix-distance, iy+distance, two14) #Top-Left
        jxhi = jx // 128
        jxlo = jx % 128
        jyhi = jy // 128
        jylo = jy % 128
        neighbors[5] = (nface * two28) + ixtab[jxlo] + iytab[jylo] + two14 * (ixtab[jxhi] + iytab[jyhi])
        neighbors[5] /= divisor
    
        nface, jx, jy = edgchk(face, ix-distance, iy-distance, two14) #Bottom-Left
        jxhi = jx // 128
        jxlo = jx % 128
        jyhi = jy // 128
        jylo = jy % 128
        neighbors[6] = (nface * two28) + ixtab[jxlo] + iytab[jylo] + two14 * (ixtab[jxhi] + iytab[jyhi])
        neighbors[6] /= divisor
    
        nface, jx, jy = edgchk(face, ix+distance, iy-distance, two14) #Bottom-Right
        jxhi = jx // 128
        jxlo = jx % 128
        jyhi = jy // 128
        jylo = jy % 128
        neighbors[7] = (nface * two28) + ixtab[jxlo] + iytab[jylo] + two14 * (ixtab[jxhi] + iytab[jyhi])
        neighbors[7] /= divisor

    return np.unique(neighbors)

def get_4_neighbors(pixel, res):
    
    return get_8_neighbors(pixel, res, four_neighbors=True)

def res2npix(res):
    '''Calculates the number of pixels given the input resolution'''

    return 6 * 4**(res-1)

def npix2res(npix):
    '''Calculates the resolution given the input number of pixels'''
    
    if npix % 6 != 0:
        raise ValueError("npix does not correspond with an actual resolution")

    tmp = npix / 6

    resm1 = np.log2(tmp) / 2

    res = int(resm1 + 1)

    if 4**(res - 1) != tmp:
        raise ValueError("npix does not correspond with an actual resolution")

    return res

def sixpack(t_in, t_orient='R'):
    '''Packs an unfolded skycube into 2x3 format (no wasted space).

    Notes
    -----
    The dimensions compared to the IDL routine are reversed because IDL 
    is column-major and numpy is row-major
    '''

    #Data compression routines takes a standard unfolded skycube, i.e.
    #   00                          00
    #   00                          00
    #   11223344              44332211
    #   11223344              44332211
    #   55                          55
    #   55                          55
    #   "Left T"             "Right T"
    #
    #and compressed it into the space-saving form:
    #           445500
    #           445500
    #           332211
    #           332211
    #
    #It will work for both single "sheets" (2-d array) and spectral
    #cubes (3-D). Note that the output corresponds to a "right-T"
    #regardless of the orientation of the input

    ndim = t_in.ndim
    shape = np.shape(t_in)

    #Create degenerate third dimension if needed
    if ndim == 2:
        t_in = t_in[np.newaxis, :, :]
        depth = 1
    else:
        depth = t_in.shape[0]
    xsize = t_in.shape[1]
    ysize = t_in.shape[2]

    #Make sure this is in fact a standard unfolded cube
    if 4*xsize != 3*ysize:
        raise ValueError("This is not a standard unfolded cube!")

    #Now flip cube to right-T t_orientation if necessary.
    if t_orient == 'L':
        t_in = t_in[:, :, ::-1] #TODO: ???

    fsize = ysize/4
    box_out = t_in[:, fsize:3*fsize, fsize:4*fsize] #faces 0, 1, 2, 3
    box_out[:, fsize:2*fsize, fsize:2*fsize] = t_in[:, :fsize, 3*fsize:4*fsize] #face 5
    box_out[:, fsize:2*fsize, :fsize] = t_in[:, fsize*2*fsize, :fsize]

    if depth == 1:
        box_out.shape = (2*fsize, 3*fsize)

    return box_out

def sixunpack(box_in, badval=None):
    '''Uncompresses the packed skycybe created by sixpack
    '''

    #Create degenerate 3rd dimension if needed
    ndim = box_in.ndim
    shape = box_in.shape

    if ndim == 2:
        box_in = box_in[np.newaxis, :, :]
        depth = 1
    else:
        depth = shape[0]

    xsize = shape[1]
    ysize = shape[2]

    #Make sure that this is in fact a compressed unfolded cube
    if 3*xsize != 2*ysize:
        raise ValueError("This is not a compressed sky cube")

    #Create the output array with appropriate data type
    fsize = ysize // 3

    t_out = np.zeros([depth, 3*fsize, 4*fsize], dtype=box_in.dtype)

    #Initialize t_out to the bad pixel value if given
    if badval is not None:
        t_out[:, :, :] = badval

    #Fill in the upper left 2x3 corner of the T. Will have to zero out
    #box faces 4 and 5 later, so create a null face
    t_out[:, fsize:3*fdize, fsize:4*fsize] = box_in
    nullface = np.copy(t_out[:, :fsize, :2*fsize])

    #Fill in the 4 and 5 faces, the blank them out of the T
    t_out[:, :fsize, 3:fsize:4*fsize] = box_in[:, fsize:2*fsize, fsize:2*fsize]
    t_out[:, fsize:2*fsize, :fsize] = box_in[:, fsize:2*fsize, :fsize]
    t_out[:, 2*fsize:3*fsize, fsize:3*fsize] = nullface

    #Eliminate the degenerate dimension if needed
    if depth == 1:
        t_out.shape = (3*fsize, 4*fsize)

    return t_out

def _pix2xy(pixel, res=6, data=None, bad_pixval=0.0, face=False, sixpack=False):
    '''This function creates a raster image (sky cube or face) given a pixel list
    and data array. The data array can be either a vector or 2d-array. In the
    latter case, the data for each raster image can be stored in either
    the columns or rows. The procedure also returns the x and y raster coordinates
    of each pixel.
    '''

    pixel = np.atleast_1d(pixel)
    #pixel = np.squeeze(pixel)
    npix = len(pixel)

    switch1 = False

    if np.max(pixel) > 6*(4**(res-1)):
        raise ValueError("Maximum pixel number too large for resolution", res)

    #Determine size and "orientation" of data array
    if data is not None:
        data = np.asarray(data)

        if data.ndim == 1:
            if len(pixel) != len(data):
                raise ValueError("Pixel and data array are of incompatible size", len(pixel), len(data))
        elif data.ndim == 2:
            if len(pixel) == len(data[0]):
                switch1 = True

            if (len(pixel) != len(data)) and len(pixel) != len(data[0]):
                raise ValueError("pixel and data array are of incompatible size")
        else:
            raise ValueError("Data array must be vector or 2d array")

    if data is None:
        data = np.array([-1])
 
    if switch1:
        data = data.T

    #Call rasterization routine
    raster, x_out, y_out = _rastr(pixel, res, face=face, sixpack=sixpack, data=data,
                                  bad_pixval=bad_pixval)

    if switch1:
        data = data.T

    return x_out, y_out, raster

def _rastr(pixel, res=6, face=False, sixpack=False, data=-1, bad_pixval=0.0):
    '''Generates a raster image
    '''

    npix = len(pixel)
    ndata = np.size(data)

    if sixpack:
        #NOTE: these are packed left_t offsets
        i0 = 3
        j0 = 2
        offx = np.array([0, 0, 1, 2, 2, 1])
        offy = np.array([1, 0, 0, 0, 1, 1])
    elif face:
        #Face
        i0 = 1
        j0 = 1
        offx = np.array([0, 0, 0, 0, 0, 0])
        offy = np.array([0, 0, 0, 0, 0, 0])
    else:
        #Cube
        i0 = 4
        j0 = 3
        offx = np.array([0, 0, 1, 2, 3, 0])
        offy = np.array([2, 1, 1, 1, 1, 0])

    fij = _pix2fij(pixel, res) #get face, column, row info for pixels

    cube_side = 2**(res-1)

    len0 = i0 * cube_side

    idx = fij[:, 0].astype(np.int)

    x_out = offx[idx] * cube_side + fij[:, 1]
    x_out = (len0 - (x_out+1)).astype(np.int)
    y_out = (offy[idx] * cube_side + fij[:, 2]).astype(np.int)

    if len(data) != 1:
        thrd = ndata / npix
        raster = np.zeros([i0*cube_side, j0*cube_side, thrd])
        raster = np.squeeze(raster)

        raster += bad_pixval

        if thrd == 1:
            raster[x_out, y_out] = data
        else:
            for k in range(thrd):
                temp_arr = raster[:, :, k]
                temp_arr[x_out, y_out] = data[:, k]
                raster[:, :, k] = temp_arr
                #raster[x_out, y_out, k] = data[:, k]
    else:
        raster = None

    return raster, x_out, y_out

def _pix2dat(pixel, x_in=None, y_in=None, raster=None):
    '''This function creates a data array given either a list of
    pixels or a set of x and y raster coordinates and a raster
    image (sky cube or face). The skycube can be in either unfolded
    or six pack format. This routine is the "complement" to pix2xy.
    The program assumes a right oriented, ecliptic coordinate
    input raster.
    '''

    #Get size of input raster
    input_l, input_h = raster.shape

    if input_l == input_h:
        cube_side = input_l
<<<<<<< HEAD
    elif 3*input_l == 4*input_h:
        cube_side = input_l / 4
=======
    elif 2*input_l == 4*input_h:
        cube_side = input_l // 4
>>>>>>> 8c0dceb5
    elif 2*input_l == 3*input_h:
        cube_side = input_l // 3

    #Determine resolution of quad cube
    res = -1
    for bit in range(16):
        if cube_side ^ 2**bit == 0:
            res = bit + 1
            break

    if res == -1:
        raise ValueError("Improper image size")

    #Determine number of pixels / get column and row numbers if pixel entry
    if pixel.size != 0:
        num_pix = pixel.size

        if input_l == input_h:
            #face
            x_in, y_in, ras = _pix2xy(pixel, res=res, face=True)
        elif 3*input_l == 4*input_h:
            #skycube
            x_in, y_in, ras = _pix2xy(pixel, res=res)
        elif 2*input_l == 3*input_h:
            #sixpack
            x_in, y_in, ras = _pix2xy(pixel, res=res, sixpack=True)
    else:
        num_pix = x_in.size
        if x_in.size != y_in.size:
            raise ValueError("Column and Row arrays have incompatible sizes")

    #Build data array
    if len(raster.shape) == 2:
        num_ras = 1
    else:
        num_ras = raster.shape[2]

    data = np.zeros([num_pix, num_ras], dtype=raster.dtype)

    #Load data array
    if num_ras == 1:
        data = raster[x_in, y_in]
    else:
        for i in range(num_ras):
            ras1 = raster[:, :, i]
            data[:, i] = ras1[x_in, y_in]

    return data

def _uv2proj(uvec, proj, sz_proj):
    '''Converts units vectors to projection (screen) coordinates
    '''

    lon = np.arctan2(uvec[:, 1], uvec[:, 0])
    lat = np.arcsin(uvec[:, 2])

    half_l = sz_proj[1] // 2
    half_h = sz_proj[2] // 2

    if proj.upper() == 'A':
        den = np.sqrt(1.0 + np.cos(lat)*np.cos(lon / 2.0))

        proj_x = half_l - np.fix(half_l * (np.cos(lat)*np.sin(lon/2) / den)).astype(np.int)
        proj_y = half_h + np.fix(half_h * (np.sin(lat) / den)).astype(np.int)
    elif proj.upper() == 'S':
        proj_x = half_l - np.fix(half_l * lon * np.cos(lat) / np.pi).astype(np.int)
        proj_y = half_h + np.fix(half_h * lat / (np.pi/2)).astype(np.int)
    elif proj.upper() == 'M':
        pass
    elif proj.upper() == 'P':
        fac1 = np.sqrt(1 - np.sin(np.abs(lat)))
        sgn = np.sign(lat)
        fac2 = 1 - (sgn / 2)

        proj_x = fac2 * half_l - sgn * np.fix(0.5 * half_l * fac1 * np.sin(lon)).astype(np.int)
        proj_y = half_h - np.fix(half_h * fac1 * np.cos(lon)).astype(np.int)
    else:
        raise ValueError("Invalid projection string entered")
<|MERGE_RESOLUTION|>--- conflicted
+++ resolved
@@ -1110,13 +1110,8 @@
 
     if input_l == input_h:
         cube_side = input_l
-<<<<<<< HEAD
     elif 3*input_l == 4*input_h:
-        cube_side = input_l / 4
-=======
-    elif 2*input_l == 4*input_h:
         cube_side = input_l // 4
->>>>>>> 8c0dceb5
     elif 2*input_l == 3*input_h:
         cube_side = input_l // 3
 
